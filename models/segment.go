package models

import (
	"fmt"
	"sync"

	"github.com/milvus-io/birdwatcher/proto/v2.0/datapb"
	datapbv2 "github.com/milvus-io/birdwatcher/proto/v2.2/datapb"
	"github.com/samber/lo"
)

// Segment is the common model for segment information.
type Segment struct {
	ID                  int64
	CollectionID        int64
	PartitionID         int64
	InsertChannel       string
	NumOfRows           int64
	State               SegmentState
	MaxRowNum           int64
	LastExpireTime      uint64
	CreatedByCompaction bool
	CompactionFrom      []int64
	DroppedAt           uint64
	Level               SegmentLevel
	// position
	StartPosition *MsgPosition
	DmlPosition   *MsgPosition
	// field binlogs
	binlogs   []*FieldBinlog
	statslogs []*FieldBinlog
	deltalogs []*FieldBinlog
	// Semantic version
	Version string

	// etcd segment key
	key string

	// lazy load func
	loadOnce sync.Once
	lazyLoad func(*Segment)
}

func newSegmentFromBase[segmentBase interface {
	GetID() int64
	GetCollectionID() int64
	GetPartitionID() int64
	GetInsertChannel() string
	GetNumOfRows() int64
	GetMaxRowNum() int64
	GetLastExpireTime() uint64
	GetCreatedByCompaction() bool
	GetCompactionFrom() []int64
	GetDroppedAt() uint64
}](info segmentBase) *Segment {
	s := &Segment{}

	s.ID = info.GetID()
	s.CollectionID = info.GetCollectionID()
	s.PartitionID = info.GetPartitionID()
	s.InsertChannel = info.GetInsertChannel()
	s.NumOfRows = info.GetNumOfRows()
	s.MaxRowNum = info.GetMaxRowNum()
	s.LastExpireTime = info.GetLastExpireTime()
	s.CreatedByCompaction = info.GetCreatedByCompaction()
	s.CompactionFrom = info.GetCompactionFrom()
	s.DroppedAt = info.GetDroppedAt()

	return s
}

func NewSegmentFromV2_1(info *datapb.SegmentInfo, key string) *Segment {
	s := newSegmentFromBase(info)
	s.key = key
	s.State = SegmentState(info.GetState())
	s.StartPosition = NewMsgPosition(info.GetStartPosition())
	s.DmlPosition = NewMsgPosition(info.GetDmlPosition())
	s.Level = SegmentLevelLegacy

	mFunc := func(fbl *datapb.FieldBinlog, _ int) *FieldBinlog {
		r := &FieldBinlog{
			FieldID: fbl.GetFieldID(),
			Binlogs: lo.Map(fbl.GetBinlogs(), func(binlog *datapb.Binlog, _ int) *Binlog {
				return newBinlog(binlog)
			}),
		}
		return r
	}
	s.binlogs = lo.Map(info.GetBinlogs(), mFunc)
	s.statslogs = lo.Map(info.GetStatslogs(), mFunc)
	s.deltalogs = lo.Map(info.GetDeltalogs(), mFunc)

	s.Version = "<=2.1.4"
	return s
}

func NewSegmentFromV2_2(info *datapbv2.SegmentInfo, key string,
	lazy func() ([]datapbv2.FieldBinlog, []datapbv2.FieldBinlog, []datapbv2.FieldBinlog, error),
) *Segment {
	s := newSegmentFromBase(info)
	s.key = key
	s.State = SegmentState(info.GetState())
	s.StartPosition = NewMsgPosition(info.GetStartPosition())
	s.DmlPosition = NewMsgPosition(info.GetDmlPosition())
	s.Level = SegmentLevel(info.GetLevel())

	s.lazyLoad = func(s *Segment) {
		mFunc := func(fbl datapbv2.FieldBinlog, _ int) *FieldBinlog {
			r := &FieldBinlog{
				FieldID: fbl.GetFieldID(),
				Binlogs: lo.Map(fbl.GetBinlogs(), func(binlog *datapbv2.Binlog, _ int) *Binlog {
<<<<<<< HEAD
					return newBinlog2(binlog)
=======
					return newBinlogV2(binlog)
>>>>>>> 7e6f3f03
				}),
			}
			return r
		}
		binlogs, statslogs, deltalogs, err := lazy()
		if err != nil {
			fmt.Println("lazy load binlog failed", err.Error())
			return
		}
		s.binlogs = lo.Map(binlogs, mFunc)
		s.statslogs = lo.Map(statslogs, mFunc)
		s.deltalogs = lo.Map(deltalogs, mFunc)
	}

	s.Version = ">=2.2.0"
	return s
}

func (s *Segment) GetBinlogs() []*FieldBinlog {
	s.loadOnce.Do(func() {
		if s.lazyLoad != nil {
			s.lazyLoad(s)
		}
	})
	return s.binlogs
}

func (s *Segment) GetStatslogs() []*FieldBinlog {
	s.loadOnce.Do(func() {
		if s.lazyLoad != nil {
			s.lazyLoad(s)
		}
	})
	return s.statslogs
}

func (s *Segment) GetDeltalogs() []*FieldBinlog {
	s.loadOnce.Do(func() {
		if s.lazyLoad != nil {
			s.lazyLoad(s)
		}
	})
	return s.deltalogs
}

func (s *Segment) GetStartPosition() *MsgPosition {
	if s == nil {
		return nil
	}
	return s.StartPosition
}

func (s *Segment) GetDmlPosition() *MsgPosition {
	if s == nil {
		return nil
	}
	return s.DmlPosition
}

type MsgPosition struct {
	ChannelName string
	MsgID       []byte
	MsgGroup    string
	Timestamp   uint64
}

type msgPosBase interface {
	GetChannelName() string
	GetMsgID() []byte
	GetMsgGroup() string
	GetTimestamp() uint64
}

func NewMsgPosition[T msgPosBase](pos T) *MsgPosition {
	return &MsgPosition{
		ChannelName: pos.GetChannelName(),
		MsgID:       pos.GetMsgID(),
		MsgGroup:    pos.GetMsgGroup(),
		Timestamp:   pos.GetTimestamp(),
	}
}

func (pos *MsgPosition) GetTimestamp() uint64 {
	if pos == nil {
		return 0
	}
	return pos.Timestamp
}

func (pos *MsgPosition) GetChannelName() string {
	if pos == nil {
		return ""
	}
	return pos.ChannelName
}

type FieldBinlog struct {
	FieldID int64
	Binlogs []*Binlog
}

type Binlog struct {
	EntriesNum    int64
	TimestampFrom uint64
	TimestampTo   uint64
	LogPath       string
	LogSize       int64
<<<<<<< HEAD
	LogID         int64
=======
	MemSize       int64
>>>>>>> 7e6f3f03
}

func newBinlog[T interface {
	GetEntriesNum() int64
	GetTimestampFrom() uint64
	GetTimestampTo() uint64
	GetLogPath() string
	GetLogSize() int64
}](binlog T) *Binlog {
	return &Binlog{
		EntriesNum:    binlog.GetEntriesNum(),
		TimestampFrom: binlog.GetTimestampFrom(),
		TimestampTo:   binlog.GetTimestampTo(),
		LogPath:       binlog.GetLogPath(),
		LogSize:       binlog.GetLogSize(),
	}
}

<<<<<<< HEAD
func newBinlog2[T interface {
=======
func newBinlogV2[T interface {
>>>>>>> 7e6f3f03
	GetEntriesNum() int64
	GetTimestampFrom() uint64
	GetTimestampTo() uint64
	GetLogPath() string
	GetLogSize() int64
<<<<<<< HEAD
	GetLogID() int64
=======
	GetMemorySize() int64
>>>>>>> 7e6f3f03
}](binlog T) *Binlog {
	return &Binlog{
		EntriesNum:    binlog.GetEntriesNum(),
		TimestampFrom: binlog.GetTimestampFrom(),
		TimestampTo:   binlog.GetTimestampTo(),
		LogPath:       binlog.GetLogPath(),
		LogSize:       binlog.GetLogSize(),
<<<<<<< HEAD
		LogID:         binlog.GetLogID(),
=======
		MemSize:       binlog.GetMemorySize(),
>>>>>>> 7e6f3f03
	}
}<|MERGE_RESOLUTION|>--- conflicted
+++ resolved
@@ -109,11 +109,7 @@
 			r := &FieldBinlog{
 				FieldID: fbl.GetFieldID(),
 				Binlogs: lo.Map(fbl.GetBinlogs(), func(binlog *datapbv2.Binlog, _ int) *Binlog {
-<<<<<<< HEAD
-					return newBinlog2(binlog)
-=======
 					return newBinlogV2(binlog)
->>>>>>> 7e6f3f03
 				}),
 			}
 			return r
@@ -221,11 +217,8 @@
 	TimestampTo   uint64
 	LogPath       string
 	LogSize       int64
-<<<<<<< HEAD
 	LogID         int64
-=======
 	MemSize       int64
->>>>>>> 7e6f3f03
 }
 
 func newBinlog[T interface {
@@ -244,21 +237,14 @@
 	}
 }
 
-<<<<<<< HEAD
-func newBinlog2[T interface {
-=======
 func newBinlogV2[T interface {
->>>>>>> 7e6f3f03
 	GetEntriesNum() int64
 	GetTimestampFrom() uint64
 	GetTimestampTo() uint64
 	GetLogPath() string
 	GetLogSize() int64
-<<<<<<< HEAD
 	GetLogID() int64
-=======
 	GetMemorySize() int64
->>>>>>> 7e6f3f03
 }](binlog T) *Binlog {
 	return &Binlog{
 		EntriesNum:    binlog.GetEntriesNum(),
@@ -266,10 +252,7 @@
 		TimestampTo:   binlog.GetTimestampTo(),
 		LogPath:       binlog.GetLogPath(),
 		LogSize:       binlog.GetLogSize(),
-<<<<<<< HEAD
 		LogID:         binlog.GetLogID(),
-=======
 		MemSize:       binlog.GetMemorySize(),
->>>>>>> 7e6f3f03
 	}
 }